#!/usr/bin/env python3
"""
Decode-focused training script: optimize watermark embedding so the payload is
recovered correctly after encode->decode. Tracks BER in addition to losses.

Dataset layout:
  data/train  -> training audio files
  data/val    -> validation audio files

Loss (objective):
  obj = w_bits * L_bits_ce  +  w_mse * L_bits_mse  +  w_perc * L_perc
where
  L_bits_ce  = BCEWithLogits over soft symbols at chosen (f,t) slots
  L_bits_mse = MSE between recovered symbol and target in {-1,+1} (optional)
  L_perc     = Combined perceptual loss (MRSTFT + MFCC + SNR) with small weight

We use the psychoacoustic allocator to choose slots and amplitudes per item.
"""

from __future__ import annotations
import os
import math
import random
from contextlib import nullcontext
from dataclasses import dataclass
from collections import OrderedDict
from typing import List, Tuple
import numpy as np

import torch
import torch.nn as nn
import torch.nn.functional as F
from torch.utils.data import Dataset, DataLoader
from torch.utils.data.distributed import DistributedSampler
import torch.distributed as dist
from torch.nn.parallel import DistributedDataParallel as DDP

import warnings
import torchaudio
from torchaudio.transforms import Resample
from tqdm import tqdm
import torch.backends.cudnn as cudnn
import torchaudio.functional as AF
from datetime import datetime

from models.inn_encoder_decoder import INNWatermarker, STFT
from pipeline.perceptual_losses import CombinedPerceptualLoss
from pipeline.ingest_and_chunk import (
    allocate_slots_and_amplitudes,
    bits_to_message_spec,
    message_spec_to_bits,
)
from pipeline.psychoacoustic import mel_proxy_threshold
from pipeline.ingest_and_chunk import rs_encode_167_125, rs_decode_167_125, interleave_bytes, deinterleave_bytes
from pipeline.payload_codec import pack_fields

# Quiet known warnings
warnings.filterwarnings(
    "ignore",
    message=r".*implementation will be changed to use torchaudio.load_with_torchcodec.*",
    category=UserWarning,
)
warnings.filterwarnings(
    "ignore",
    message=r".*StreamingMediaDecoder has been deprecated.*",
    category=UserWarning,
)


TARGET_SR = 22050
CHUNK_SECONDS = 1.0
CHUNK_SAMPLES = int(TARGET_SR * CHUNK_SECONDS)


def list_audio_files(root: str) -> List[str]:
    exts = {".wav", ".flac", ".mp3", ".ogg", ".m4a", ".aac"}
    files: List[str] = []
    for dirpath, _, filenames in os.walk(root):
        for fn in filenames:
            if os.path.splitext(fn.lower())[1] in exts:
                files.append(os.path.join(dirpath, fn))
    return files


class AudioChunkDataset(Dataset):
    def __init__(self, root: str, target_sr: int = TARGET_SR, gpu_resample: bool = False):
        self.files = list_audio_files(root)
        if len(self.files) == 0:
            raise RuntimeError(f"No audio files found in {root}")
        self.target_sr = target_sr
        self.gpu_resample = gpu_resample

    def __len__(self) -> int:
        return len(self.files)

    def _load_audio(self, path: str) -> Tuple[torch.Tensor, int]:
        wav, sr = torchaudio.load(path)  # [C, T]
        if wav.size(0) > 1:
            wav = wav.mean(dim=0, keepdim=True)
        # If we plan to resample on GPU, skip CPU resample
        if not self.gpu_resample and sr != self.target_sr:
            wav = Resample(orig_freq=sr, new_freq=self.target_sr)(wav)
            sr = self.target_sr
        wav = wav / (wav.abs().max() + 1e-9)
        return wav, sr  # [1,T], sr

    def _random_1s_chunk(self, wav: torch.Tensor) -> torch.Tensor:
        T = wav.size(-1)
        if T < CHUNK_SAMPLES:
            pad = CHUNK_SAMPLES - T
            wav = F.pad(wav, (0, pad))
            return wav[:, :CHUNK_SAMPLES]
        start = random.randint(0, max(0, T - CHUNK_SAMPLES))
        return wav[:, start:start + CHUNK_SAMPLES]

    def __getitem__(self, idx: int) -> Tuple[torch.Tensor, int, str]:
        path = self.files[idx]
        wav, sr = self._load_audio(path)
        return self._random_1s_chunk(wav), sr, path


def match_length(y: torch.Tensor, target_T: int) -> torch.Tensor:
    T = y.size(-1)
    if T == target_T:
        return y
    if T > target_T:
        return y[..., :target_T]
    return F.pad(y, (0, target_T - T))


@dataclass
class TrainConfig:
    data_dir: str = "data/train"
    val_dir: str = "data/val"
    batch_size: int = 8
    num_workers: int = 2
    epochs: int = 25
    lr: float = 1e-5
    weight_decay: float = 1e-5
    mixed_precision: bool = True
    save_dir: str = "decode_payload"
    log_interval: int = 50
    n_fft: int = 1024
    hop: int = 512
    device: str = "cuda" if torch.cuda.is_available() else "cpu"
    gpu_resample: bool = True
    # Initialize from a prior imperceptibility checkpoint (stage-1)
    init_from: str | None = "inn_decode_best.pt"  # Try training from scratch for decode
    # Limit number of files used (None uses all)
    train_max_files: int | None = None
    val_max_files: int | None = None
    file_seed: int = 42
    # Loss weights
    w_bits: float = 1.0
    w_mse: float = 0.25
    w_perc: float = 0.009
    # Symbol settings
    base_symbol_amp: float = 0.09  # Will be annealed during training
    target_bits: int = 1344  # Fixed number of bits; no curriculum
    # RS and interleaving settings
    use_rs_interleave: bool = True
<<<<<<< HEAD
    rs_payload_bytes: int = 85  # Raw payload size before RS encoding
=======
    rs_payload_bytes: int = 64     # Raw payload size before RS encoding
>>>>>>> adbfa99a
    rs_interleave_depth: int = 4  # Interleaving depth
    # RS warmup controls
    rs_warmup_epochs: int = 3
    rs_enable_ber_threshold: float = 0.35
    # Planner selection: "gpu" (fast mel-proxy) or "mg" (Moore–Glasberg)
    planner: str = "gpu"
    # Cache planning per file; re-plan every N epochs
    replan_every: int = 3
    # File logging
    log_file: str = "train_log.txt"
    # Fixed payload controls
    use_fixed_payload: bool = False
    payload_text: str = "Title:You'reasurvivor,Perf:NikeshShah,ISRC:123456789101,ISWC:123456789012,length:04:20,date:01/01/2025,label:warnerbros"


def make_bits(batch_size: int, S: int, device) -> torch.Tensor:
    return torch.randint(low=0, high=2, size=(batch_size, S), device=device, dtype=torch.long)


def make_rs_payload_bytes(batch_size: int, payload_bytes: int, device) -> list[bytes]:
    """Generate random payload bytes for RS encoding."""
    payloads = []
    for _ in range(batch_size):
        payload = bytes([random.randint(0, 255) for _ in range(payload_bytes)])
        payloads.append(payload)
    return payloads


def encode_payload_with_rs(payload_bytes: bytes, interleave_depth: int) -> torch.Tensor:
    """Encode payload with RS(167,125) and interleaving, return as bit tensor."""
    # RS encode: 125 bytes -> 167 bytes
    rs_encoded = rs_encode_167_125(payload_bytes)

    # Interleave
    interleaved = interleave_bytes(rs_encoded, interleave_depth)

    # Convert to bits
    bits = []
    for b in interleaved:
        for k in range(8):
            bits.append((b >> k) & 1)

    return torch.tensor(bits, dtype=torch.long)


def decode_payload_with_rs(bits: torch.Tensor, interleave_depth: int, expected_payload_bytes: int) -> bytes:
    """Decode bit tensor with deinterleaving and RS decoding."""
    # Convert bits to bytes
    by = bytearray()
    for i in range(0, len(bits), 8):
        if i + 8 > len(bits):
            break
        b = 0
        for k in range(8):
            b |= (int(bits[i + k]) & 1) << k
        by.append(b)

    # Deinterleave
    deinterleaved = deinterleave_bytes(bytes(by), interleave_depth)

    # RS decode
    try:
        decoded = rs_decode_167_125(deinterleaved)
        return decoded[:expected_payload_bytes]
    except:
        # Return zeros on decode failure
        return bytes(expected_payload_bytes)


def _parse_kv_csv_to_fields(text: str) -> dict:
    fields: dict = {}
    for seg in text.split(","):
        seg = seg.strip()
        if not seg:
            continue
        # split on first '-' or ':' to allow values like '4:20'
        pos_dash = seg.find("-")
        pos_colon = seg.find(":")
        # choose the earliest non-negative position
        positions = [p for p in [pos_dash, pos_colon] if p >= 0]
        if not positions:
            continue
        p = min(positions)
        key = seg[:p].strip()
        val = seg[p+1:].strip()
        if key:
            fields[key] = val
    return fields


def build_fixed_payload_bytes(cfg: TrainConfig) -> bytes:
    fields = _parse_kv_csv_to_fields(cfg.payload_text)
    raw = pack_fields(fields)
    # Pad/truncate to RS input length
    if len(raw) >= cfg.rs_payload_bytes:
        return raw[:cfg.rs_payload_bytes]
    return raw + bytes(cfg.rs_payload_bytes - len(raw))


def symbols_from_bits(bits: torch.Tensor, amp: float) -> torch.Tensor:
    # 0 -> -amp, 1 -> +amp
    return (bits * 2 - 1).float() * amp


def gather_slots(M: torch.Tensor, slots: List[Tuple[int, int]]) -> torch.Tensor:
    # M: [B,2,F,T]; real channel = M[:,0]
    B = M.size(0)
    vals = []
    for (f, t) in slots:
        vals.append(M[:, 0, f, t])  # [B]
    return torch.stack(vals, dim=1) if len(vals) > 0 else torch.zeros(B, 0, device=M.device)


@torch.no_grad()
def plan_slots_and_amp(model: INNWatermarker, x_wave: torch.Tensor, sr: int, n_fft: int, target_bits: int, base_amp: float):
    model = getattr(model, "module", model)
    # Plan on clean audio to avoid label leakage
    X = model.stft(x_wave)  # [B,2,F,T]
    assert X.size(0) == 1, "Call per item for deterministic plan"
    slots, amp_per_slot = allocate_slots_and_amplitudes(X, sr, n_fft, target_bits, amp_safety=1.0)
    # Normalize per-slot amplitude scaling around 1.0 (handled inside allocator)
    return slots, amp_per_slot


@torch.no_grad()
def fast_gpu_plan_slots(model: INNWatermarker, x_wave: torch.Tensor, target_bits: int) -> tuple[list[tuple[int,int]], torch.Tensor]:
    model = getattr(model, "module", model)
    """
    GPU planner for training: prioritize bins with high mag/headroom using a mel-proxy threshold.
    Returns (slots, amp_per_slot_tensor_on_cpu)
    """
    X = model.stft(x_wave)  # [1,2,F,T] on device
    B, _, F, T = X.shape
    assert B == 1
    mag = torch.sqrt(torch.clamp(X[:,0]**2 + X[:,1]**2, min=1e-6))  # [1,F,T]
    thr = mel_proxy_threshold(X, n_mels=64)  # [1,F,T]
    score = mag / (thr + 1e-6)               # higher score -> more headroom
    k = int(min(target_bits, F*T))
    vals, idx = score[0].flatten().topk(k)
    f = (idx // T).to(torch.int64)
    t = (idx % T).to(torch.int64)
    slots: list[tuple[int,int]] = [(int(f[i]), int(t[i])) for i in range(k)]
    amp = thr[0].flatten()[idx]
    # normalize median to 1.0
    med = torch.median(amp)
    amp = amp / (med + 1e-9)
    return slots, amp.detach().cpu()


@torch.no_grad()
def build_batch_plan(model: INNWatermarker, x: torch.Tensor, cfg: TrainConfig):
    """
    Per-item GPU planning but collated into batch tensors for vectorized loss.
    Returns dict with f_idx [B,S], t_idx [B,S], amp [B,S], mask [B,S], bits [B,S], S.
    """
    model = getattr(model, "module", model)
    B = x.size(0)
    f_lists: list[list[int]] = []
    t_lists: list[list[int]] = []
    amp_lists: list[torch.Tensor] = []
    S_list: list[int] = []
    for i in range(B):
        slots, amp = fast_gpu_plan_slots(model, x[i:i+1], cfg.target_bits)
        S = min(len(slots), cfg.target_bits)
        f = [slots[s][0] for s in range(S)]
        t = [slots[s][1] for s in range(S)]
        f_lists.append(f)
        t_lists.append(t)
        amp_lists.append(amp[:S] if amp.numel() >= S else torch.ones(S, dtype=torch.float32))
        S_list.append(S)
    S_max = int(max(S_list) if len(S_list) > 0 else 0)
    device = x.device
    if S_max == 0:
        return {
            "f_idx": torch.zeros(B, 0, dtype=torch.long, device=device),
            "t_idx": torch.zeros(B, 0, dtype=torch.long, device=device),
            "amp": torch.zeros(B, 0, dtype=torch.float32, device=device),
            "mask": torch.zeros(B, 0, dtype=torch.bool, device=device),
            "bits": torch.zeros(B, 0, dtype=torch.long, device=device),
            "S": 0,
        }
    f_idx = torch.full((B, S_max), -1, dtype=torch.long, device=device)
    t_idx = torch.full((B, S_max), -1, dtype=torch.long, device=device)
    amp = torch.ones(B, S_max, dtype=torch.float32, device=device)
    mask = torch.zeros(B, S_max, dtype=torch.bool, device=device)
    for i in range(B):
        S = S_list[i]
        if S == 0:
            continue
        f_i = torch.tensor(f_lists[i], dtype=torch.long, device=device)
        t_i = torch.tensor(t_lists[i], dtype=torch.long, device=device)
        a_i = amp_lists[i].to(device)
        f_idx[i, :S] = f_i
        t_idx[i, :S] = t_i
        amp[i, :S] = a_i
        mask[i, :S] = True
    # Generate bits: either random (legacy) or RS-encoded payloads
    if cfg.use_rs_interleave:
        bits = torch.zeros(B, S_max, dtype=torch.long, device=device)
        for i in range(B):
            payload_bytes = bytes([random.randint(0, 255) for _ in range(cfg.rs_payload_bytes)])
            encoded_bits = encode_payload_with_rs(payload_bytes, cfg.rs_interleave_depth).to(device)
            # Truncate or pad to match S_max
            if encoded_bits.numel() >= S_max:
                bit_tensor = encoded_bits[:S_max]
            else:
                pad = torch.zeros(S_max - encoded_bits.numel(), dtype=torch.long, device=device)
                bit_tensor = torch.cat([encoded_bits, pad], dim=0)
            bits[i] = bit_tensor
    else:
        bits = torch.randint(0, 2, (B, S_max), device=device, dtype=torch.long)
    return {"f_idx": f_idx, "t_idx": t_idx, "amp": amp, "mask": mask, "bits": bits, "S": S_max}


@torch.no_grad()
def build_batch_plan_with_cache(model: INNWatermarker, x: torch.Tensor, paths: list[str], cfg: TrainConfig, epoch_idx: int, plan_cache: dict):
    base_model = getattr(model, "module", model)
    B = x.size(0)
    f_lists: list[list[int]] = []
    t_lists: list[list[int]] = []
    amp_lists: list[torch.Tensor] = []
    S_list: list[int] = []
    for i in range(B):
        key = (paths[i], cfg.target_bits)
        cached = plan_cache.get(key)
        need_replan = (cached is None) or ((epoch_idx % max(1, cfg.replan_every)) == 0)
        if cfg.planner == "gpu":
            slots, amp = fast_gpu_plan_slots(base_model, x[i:i+1], cfg.target_bits)
            if need_replan:
                plan_cache[key] = {"slots": slots}
        else:
            # fallback to CPU MG if requested (not recommended for speed)
            slots, amp = plan_slots_and_amp(base_model, x[i:i+1], TARGET_SR, cfg.n_fft, cfg.target_bits, cfg.base_symbol_amp)
            if need_replan:
                plan_cache[key] = {"slots": slots}
        S = min(len(slots), cfg.target_bits)
        f_lists.append([slots[s][0] for s in range(S)])
        t_lists.append([slots[s][1] for s in range(S)])
        # Ensure amp is a torch.Tensor
        if isinstance(amp, np.ndarray):
            amp_tensor = torch.from_numpy(amp[:S] if len(amp) >= S else np.ones(S, dtype=np.float32))
        else:
            amp_tensor = amp[:S] if amp.numel() >= S else torch.ones(S, dtype=torch.float32)
        amp_lists.append(amp_tensor)
        S_list.append(S)

    S_max = int(max(S_list) if len(S_list) > 0 else 0)
    device = x.device
    if S_max == 0:
        return {
            "f_idx": torch.zeros(B, 0, dtype=torch.long, device=device),
            "t_idx": torch.zeros(B, 0, dtype=torch.long, device=device),
            "amp": torch.zeros(B, 0, dtype=torch.float32, device=device),
            "mask": torch.zeros(B, 0, dtype=torch.bool, device=device),
            "bits": torch.zeros(B, 0, dtype=torch.long, device=device),
            "S": 0,
        }
    f_idx = torch.full((B, S_max), -1, dtype=torch.long, device=device)
    t_idx = torch.full((B, S_max), -1, dtype=torch.long, device=device)
    amp = torch.ones(B, S_max, dtype=torch.float32, device=device)
    mask = torch.zeros(B, S_max, dtype=torch.bool, device=device)
    for i in range(B):
        S = S_list[i]
        if S == 0:
            continue
        f_idx[i, :S] = torch.tensor(f_lists[i], dtype=torch.long, device=device)
        t_idx[i, :S] = torch.tensor(t_lists[i], dtype=torch.long, device=device)
        if i < len(amp_lists):
            amp[i, :S] = amp_lists[i][:S].to(device)
        mask[i, :S] = True
    # Generate bits from fixed payload (or random fallback)
    if cfg.use_rs_interleave:
        bits = torch.zeros(B, S_max, dtype=torch.long, device=device)
        # Prepare fixed payload once
        fixed_bytes = build_fixed_payload_bytes(cfg) if cfg.use_fixed_payload else None
        for i in range(B):
            payload_bytes = fixed_bytes if fixed_bytes is not None else bytes([random.randint(0, 255) for _ in range(cfg.rs_payload_bytes)])
            encoded_bits = encode_payload_with_rs(payload_bytes, cfg.rs_interleave_depth)
            if isinstance(encoded_bits, torch.Tensor):
                encoded_bits = encoded_bits.to(device)
            else:
                encoded_bits = torch.tensor(encoded_bits, dtype=torch.long, device=device)
            bit_tensor = encoded_bits[:S_max] if encoded_bits.numel() >= S_max else torch.cat([encoded_bits, torch.zeros(S_max - encoded_bits.numel(), dtype=torch.long, device=device)], dim=0)
            bits[i] = bit_tensor
    else:
        bits = torch.randint(0, 2, (B, S_max), device=device, dtype=torch.long)
    return {"f_idx": f_idx, "t_idx": t_idx, "amp": amp, "mask": mask, "bits": bits, "S": S_max}


@torch.no_grad()
def build_message_spec_from_plan(model: INNWatermarker, x: torch.Tensor, plan: dict, base_symbol_amp: float) -> torch.Tensor:
    """
    Build message spectrogram M_spec in batch, identical logic for train and val.
    Uses indices and per-slot amplitudes from plan.
    """
    base_model = getattr(model, "module", model)
    X = base_model.stft(x)
    B, _, F_, T_ = X.shape
    S = int(plan.get("S", 0))
    M_spec = torch.zeros(B, 2, F_, T_, device=x.device)
    if S == 0:
        return M_spec
    f_idx = plan["f_idx"]
    t_idx = plan["t_idx"]
    amp = plan["amp"]
    bits = plan["bits"]
    mask = plan["mask"]
    b_idx = torch.arange(B, device=x.device).unsqueeze(1).expand(B, S)
    signs = (bits * 2 - 1).float() * base_symbol_amp * amp
    valid = mask
    M_spec[b_idx[valid], 0, f_idx[valid], t_idx[valid]] = signs[valid]
    return M_spec


def _maybe_resample_gpu(x: torch.Tensor, sr: torch.Tensor, target_sr: int) -> torch.Tensor:
    # x: [B,1,T], sr: [B]
    out = []
    for i in range(x.size(0)):
        xi = x[i:i+1]
        sri = int(sr[i].item()) if isinstance(sr, torch.Tensor) else int(sr[i])
        if sri != target_sr:
            xi = AF.resample(xi, orig_freq=sri, new_freq=target_sr)
        out.append(xi)
    return torch.cat(out, dim=0) if len(out) > 0 else x


def validate(model: INNWatermarker, stft_cfg: dict, loss_perc: CombinedPerceptualLoss, cfg: TrainConfig, loader: DataLoader) -> dict:
    model.eval()
    base_model = getattr(model, "module", model)
    # Sample-mean accumulators (train-style normalization: add batch_mean * B)
    metrics = {
        "obj": 0.0,  # not optimized in val, kept for symmetry
        "ber_sample_mean": 0.0,
        "ce_sample_mean": 0.0,
        "mse_sample_mean": 0.0,
        "perc_sample_mean": 0.0,
        "mfcc_sample_mean": 0.0,
        # Global (symbol-weighted)
        "ber_global": 0.0,  # stored as numerator; finalized later
        "ce_global": 0.0,   # stored as sum; finalized later
        "mse_global": 0.0,  # stored as sum; finalized later
        "valid_bits": 0.0,
        # Payload BER (per-sample, averaged like sample-mean)
        "payload_ber": 0.0,
    }
    with torch.no_grad():
        for batch in loader:
            x, sr, _paths = batch
            x = x.to(cfg.device, non_blocking=True)
            sr = sr.to(cfg.device) if isinstance(sr, torch.Tensor) else torch.tensor(sr, device=cfg.device)
            if cfg.gpu_resample:
                x = _maybe_resample_gpu(x, sr, TARGET_SR)
            B = x.size(0)
            # Use the same batch planning + M_spec construction as training
            payload_bers = []
            # Build a batch plan (no cache needed for val, but reuse function)
            paths = ["val_item"] * B
            plan = build_batch_plan_with_cache(model, x, paths, cfg, epoch_idx=0, plan_cache={})
            S = int(plan["S"])
            if S == 0:
                continue
            # Construct M_spec identically to training
            M_spec = build_message_spec_from_plan(model, x, plan, cfg.base_symbol_amp)
            # Encode -> Decode in batch
            x_wm, _ = base_model.encode(x, M_spec)
            x_wm = match_length(x_wm, x.size(-1))
            x_wm = torch.nan_to_num(x_wm, nan=0.0, posinf=1.0, neginf=-1.0)
            M_rec = base_model.decode(x_wm)
            M_rec = torch.nan_to_num(M_rec, nan=0.0, posinf=1.0, neginf=-1.0)
            # Compute metrics per item using the same planned indices
            f_idx = plan["f_idx"]; t_idx = plan["t_idx"]; mask = plan["mask"]; bits = plan["bits"]
            Bsz = x.size(0)
            rec_vals = torch.zeros(Bsz, S, device=x.device)
            b_idx = torch.arange(Bsz, device=x.device).unsqueeze(1).expand(Bsz, S)
            valid = mask
            rec_vals[valid] = M_rec[b_idx[valid], 0, f_idx[valid], t_idx[valid]]
            logits = rec_vals.clamp(-6.0, 6.0)
            targets01 = bits.float()
            # Elementwise losses for per-sample and global
            ce_elem = F.binary_cross_entropy_with_logits(logits, targets01, reduction='none')
            target_sign = (bits * 2 - 1).float() * cfg.base_symbol_amp * plan["amp"]
            mse_elem = (rec_vals - target_sign).pow(2)
            perc_out = loss_perc(x, x_wm)
            perc = perc_out["total_perceptual_loss"]
            mfcc = perc_out["mfcc_cos"]
            pred_bits = (rec_vals > 0).long()
            err = (pred_bits != bits).float()
            # Per-item counts and masked sums
            n_i = valid.sum(dim=1).clamp_min(1)
            ce_sum_i = (ce_elem * valid.float()).sum(dim=1)
            mse_sum_i = (mse_elem * valid.float()).sum(dim=1)
            err_sum_i = (err * valid.float()).sum(dim=1)
            ce_i = ce_sum_i / n_i
            mse_i = mse_sum_i / n_i
            ber_i = err_sum_i / n_i
            # Batch means over items
            ce_batch_mean = ce_i.mean()
            mse_batch_mean = mse_i.mean()
            ber_batch_mean = ber_i.mean()
            # Accumulate sample-mean style (multiply by B)
            metrics["ce_sample_mean"] += float(ce_batch_mean) * B
            metrics["mse_sample_mean"] += float(mse_batch_mean) * B
            metrics["ber_sample_mean"] += float(ber_batch_mean) * B
            metrics["perc_sample_mean"] += float(perc) * B
            metrics["mfcc_sample_mean"] += float(mfcc) * B
            # Accumulate global sums
            metrics["ce_global"] += float(ce_sum_i.sum())
            metrics["mse_global"] += float(mse_sum_i.sum())
            metrics["ber_global"] += float(err_sum_i.sum())
            metrics["valid_bits"] += float(n_i.sum())
            # Payload BER
            if cfg.use_rs_interleave:
                try:
                    # Compute per-item payload BER and average per batch
                    pbers = []
                    for i in range(B):
                        rec_payload = decode_payload_with_rs(pred_bits[i].detach(), cfg.rs_interleave_depth, cfg.rs_payload_bytes)
                        orig_payload = decode_payload_with_rs(bits[i].detach(), cfg.rs_interleave_depth, cfg.rs_payload_bytes)
                        if len(orig_payload) == 0:
                            pbers.append(1.0)
                        else:
                            pbers.append(sum(b1 != b2 for b1, b2 in zip(rec_payload, orig_payload)) / len(orig_payload))
                    metrics["payload_ber"] += float(sum(pbers) / len(pbers)) * B
                except Exception:
                    metrics["payload_ber"] += 1.0 * B

    # All-reduce sums across DDP ranks before normalizing
    if dist.is_available() and dist.is_initialized():
        keys = list(metrics.keys())
        device = torch.device(cfg.device) if isinstance(cfg.device, str) else cfg.device
        t = torch.tensor([metrics[k] for k in keys], device=device)
        dist.all_reduce(t, op=dist.ReduceOp.SUM)
        for i, k in enumerate(keys):
            metrics[k] = float(t[i].item())
    # Finalize: sample means divide by N, global divide by valid_bits
    N = len(loader.dataset)
    out = {
        "obj": metrics["obj"] / N if N > 0 else 0.0,
        "ber_sample_mean": metrics["ber_sample_mean"] / N if N > 0 else 0.0,
        "ce_sample_mean": metrics["ce_sample_mean"] / N if N > 0 else 0.0,
        "mse_sample_mean": metrics["mse_sample_mean"] / N if N > 0 else 0.0,
        "perc_sample_mean": metrics["perc_sample_mean"] / N if N > 0 else 0.0,
        "mfcc_sample_mean": metrics["mfcc_sample_mean"] / N if N > 0 else 0.0,
        "payload_ber": metrics["payload_ber"] / N if N > 0 else 0.0,
        "ber_global": (metrics["ber_global"] / metrics["valid_bits"]) if metrics["valid_bits"] > 0 else 0.0,
        "ce_global": (metrics["ce_global"] / metrics["valid_bits"]) if metrics["valid_bits"] > 0 else 0.0,
        "mse_global": (metrics["mse_global"] / metrics["valid_bits"]) if metrics["valid_bits"] > 0 else 0.0,
    }
    return out


def train_one_epoch(model: INNWatermarker, stft_cfg: dict, loss_perc: CombinedPerceptualLoss, optimizer: torch.optim.Optimizer, scaler, cfg: TrainConfig, loader: DataLoader, *, epoch_idx: int, plan_cache: dict) -> dict:
    model.train()
    base_model = getattr(model, "module", model)
    # Sample-mean accumulators (train-style normalization: add batch_mean * B)
    running = {
        "obj": 0.0,
        "ber_sample_mean": 0.0,
        "ce_sample_mean": 0.0,
        "mse_sample_mean": 0.0,
        "perc_sample_mean": 0.0,
        "mfcc_sample_mean": 0.0,
        # Global (symbol-weighted)
        "ber_global": 0.0,   # numerator (err bits)
        "ce_global": 0.0,    # sum
        "mse_global": 0.0,   # sum
        "valid_bits": 0.0,
    }
    pbar = tqdm(
        enumerate(loader),
        total=len(loader),
        desc="train",
        leave=False,
        disable=(dist.is_available() and dist.is_initialized() and dist.get_rank() != 0),
    )
    for step, batch in pbar:
        x, sr, paths = batch
        x = x.to(cfg.device, non_blocking=True)
        sr = sr.to(cfg.device) if isinstance(sr, torch.Tensor) else torch.tensor(sr, device=cfg.device)
        if cfg.gpu_resample:
            x = _maybe_resample_gpu(x, sr, TARGET_SR)
        B = x.size(0)

        # Batch plan (collated tensors for vector ops) with cache reuse
        plan = build_batch_plan_with_cache(model, x, paths, cfg, epoch_idx, plan_cache)
        S = plan["S"]
        if S == 0:
            continue

        bits = plan["bits"]              # [B,S]
        f_idx = plan["f_idx"]            # [B,S]
        t_idx = plan["t_idx"]            # [B,S]
        amp = plan["amp"]                # [B,S] per-slot amplitude scaling
        mask = plan["mask"]              # [B,S]

        # Build message spectrogram in batch
        X = base_model.stft(x)
        F_, T_ = X.shape[-2], X.shape[-1]
        M_spec = torch.zeros(B, 2, F_, T_, device=x.device)
        b_idx = torch.arange(B, device=x.device).unsqueeze(1).expand(B, S)
        signs = (bits * 2 - 1).float() * cfg.base_symbol_amp * amp
        valid = mask
        M_spec[b_idx[valid], 0, f_idx[valid], t_idx[valid]] = signs[valid]

        optimizer.zero_grad(set_to_none=True)
        device_type = x.device.type
        scaler_enabled = bool(getattr(scaler, "is_enabled", lambda: False)()) if scaler is not None else False
        if device_type == "cuda":
            autocast_ctx = torch.amp.autocast(device_type="cuda", enabled=scaler_enabled)
            autocast_off_ctx = torch.amp.autocast(device_type="cuda", enabled=False)
        elif device_type == "cpu" and scaler_enabled:
            autocast_ctx = torch.amp.autocast(device_type="cpu", enabled=True)
            autocast_off_ctx = nullcontext()
        else:
            autocast_ctx = nullcontext()
            autocast_off_ctx = nullcontext()

        with autocast_ctx:
            x_wm, _ = base_model.encode(x, M_spec)
            x_wm = match_length(x_wm, x.size(-1))
            x_wm = torch.nan_to_num(x_wm, nan=0.0, posinf=1.0, neginf=-1.0)
            M_rec = base_model.decode(x_wm)
            M_rec = torch.nan_to_num(M_rec, nan=0.0, posinf=1.0, neginf=-1.0)
        with autocast_off_ctx:
            rec_vals = torch.zeros(B, S, device=x.device)
            rec_vals[valid] = M_rec[b_idx[valid], 0, f_idx[valid], t_idx[valid]]
            # Keep unclamped rec_vals for MSE to reflect scale gaps
            logits = rec_vals.clamp(-6.0, 6.0)  # Clamp only for BCE
            targets01 = bits.float()
            # Elementwise losses to enable per-sample and global stats
            ce_elem = F.binary_cross_entropy_with_logits(logits, targets01, reduction='none')
            target_sign = (bits * 2 - 1).float() * cfg.base_symbol_amp * amp
            mse_elem = (rec_vals - target_sign).pow(2)
            # Batch-level mean (for objective)
            L_bits_ce = (ce_elem[valid].mean())
            L_bits_mse = (mse_elem[valid].mean())
            perc_out = loss_perc(x.float(), x_wm.float())
            L_perc = perc_out["total_perceptual_loss"]
            L_mfcc = perc_out["mfcc_cos"]
            L_obj = cfg.w_bits * L_bits_ce + cfg.w_mse * L_bits_mse + cfg.w_perc * L_perc

        if scaler is not None:
            scaler.scale(L_obj).backward()
            torch.nn.utils.clip_grad_norm_(model.parameters(), max_norm=1.0)
            scaler.step(optimizer)
            scaler.update()
        else:
            L_obj.backward()
            torch.nn.utils.clip_grad_norm_(model.parameters(), max_norm=1.0)
            optimizer.step()

        with torch.no_grad():
            pred_bits = (rec_vals > 0).long()
            err = (pred_bits != bits).float()
            # Per-item counts
            n_i = valid.sum(dim=1).clamp_min(1)
            ce_sum_i = (ce_elem * valid.float()).sum(dim=1)
            mse_sum_i = (mse_elem * valid.float()).sum(dim=1)
            err_sum_i = (err * valid.float()).sum(dim=1)
            ce_i = ce_sum_i / n_i
            mse_i = mse_sum_i / n_i
            ber_i = err_sum_i / n_i
            # Batch means over items
            ce_batch_mean = ce_i.mean()
            mse_batch_mean = mse_i.mean()
            ber_batch_mean = ber_i.mean()
            # Accumulate sample-mean style
            running["obj"] += float(L_obj) * B
            running["ce_sample_mean"] += float(ce_batch_mean) * B
            running["mse_sample_mean"] += float(mse_batch_mean) * B
            running["ber_sample_mean"] += float(ber_batch_mean) * B
            running["perc_sample_mean"] += float(L_perc) * B
            running["mfcc_sample_mean"] += float(L_mfcc) * B
            # Accumulate global sums
            running["ce_global"] += float(ce_sum_i.sum())
            running["mse_global"] += float(mse_sum_i.sum())
            running["ber_global"] += float(err_sum_i.sum())
            running["valid_bits"] += float(n_i.sum())

        if (step + 1) % cfg.log_interval == 0:
            pbar.set_postfix({
                "obj": f"{running['obj'] / ((step+1)*loader.batch_size):.4f}",
                "ber_s": f"{running['ber_sample_mean'] / ((step+1)*loader.batch_size):.4f}",
                "ce_s": f"{running['ce_sample_mean'] / ((step+1)*loader.batch_size):.4f}",
                "mse_s": f"{running['mse_sample_mean'] / ((step+1)*loader.batch_size):.4f}",
                "perc_s": f"{running['perc_sample_mean'] / ((step+1)*loader.batch_size):.4f}",
                "mfcc_s": f"{running['mfcc_sample_mean'] / ((step+1)*loader.batch_size):.4f}",
                "ber_g": f"{(running['ber_global'] / max(1.0, running['valid_bits'])):.4f}",
                "ce_g": f"{(running['ce_global'] / max(1.0, running['valid_bits'])):.4f}",
                "mse_g": f"{(running['mse_global'] / max(1.0, running['valid_bits'])):.4f}",
            })

    # All-reduce sums across DDP ranks before normalizing
    if dist.is_available() and dist.is_initialized():
        keys = list(running.keys())
        device = torch.device(cfg.device) if isinstance(cfg.device, str) else cfg.device
        t = torch.tensor([running[k] for k in keys], device=device)
        dist.all_reduce(t, op=dist.ReduceOp.SUM)
        for i, k in enumerate(keys):
            running[k] = float(t[i].item())
    # Finalize epoch metrics
    N = len(loader.dataset)
    out = {
        "obj": running["obj"] / N if N > 0 else 0.0,
        "ber_sample_mean": running["ber_sample_mean"] / N if N > 0 else 0.0,
        "ce_sample_mean": running["ce_sample_mean"] / N if N > 0 else 0.0,
        "mse_sample_mean": running["mse_sample_mean"] / N if N > 0 else 0.0,
        "perc_sample_mean": running["perc_sample_mean"] / N if N > 0 else 0.0,
        "mfcc_sample_mean": running["mfcc_sample_mean"] / N if N > 0 else 0.0,
        "ber_global": (running["ber_global"] / running["valid_bits"]) if running["valid_bits"] > 0 else 0.0,
        "ce_global": (running["ce_global"] / running["valid_bits"]) if running["valid_bits"] > 0 else 0.0,
        "mse_global": (running["mse_global"] / running["valid_bits"]) if running["valid_bits"] > 0 else 0.0,
    }
    return out


def main(cfg: TrainConfig) -> None:
    os.makedirs(cfg.save_dir, exist_ok=True)
    # Enable cuDNN autotune and high-precision matmul
    cudnn.benchmark = True
    try:
        torch.set_float32_matmul_precision("high")
    except Exception:
        pass

    # If RS interleave is enabled, ensure target_bits matches coded payload length
    auto_rs_bits = None
    if cfg.use_rs_interleave:
        dummy_payload = bytes([0] * cfg.rs_payload_bytes)
        rs_bits_tensor = encode_payload_with_rs(dummy_payload, cfg.rs_interleave_depth)
        auto_rs_bits = int(rs_bits_tensor.numel())
        cfg.target_bits = auto_rs_bits

    # Initialize Distributed
    is_distributed = False
    rank = 0
    local_rank = 0
    world_size = 1
    if "RANK" in os.environ and "WORLD_SIZE" in os.environ:
        # Prefer NCCL when available, otherwise fall back to Gloo (e.g., on Windows/CPU)
        backend = "nccl" if torch.cuda.is_available() else "gloo"
        try:
            dist.init_process_group(backend=backend, init_method="env://")
        except Exception:
            dist.init_process_group(backend="gloo", init_method="env://")
        is_distributed = True
        rank = dist.get_rank()
        local_rank = int(os.environ.get("LOCAL_RANK", rank))
        world_size = dist.get_world_size()
        if torch.cuda.is_available():
            torch.cuda.set_device(local_rank)
            cfg.device = f"cuda:{local_rank}"
        else:
            cfg.device = "cpu"

    train_ds = AudioChunkDataset(cfg.data_dir, gpu_resample=(cfg.device=="cuda" and cfg.gpu_resample))
    val_ds = AudioChunkDataset(cfg.val_dir, gpu_resample=(cfg.device=="cuda" and cfg.gpu_resample))
    # Optionally limit number of files for faster runs
    if cfg.train_max_files is not None and cfg.train_max_files > 0 and len(train_ds.files) > cfg.train_max_files:
        rnd = random.Random(cfg.file_seed)
        rnd.shuffle(train_ds.files)
        train_ds.files = train_ds.files[:cfg.train_max_files]
    if cfg.val_max_files is not None and cfg.val_max_files > 0 and len(val_ds.files) > cfg.val_max_files:
        rnd = random.Random(cfg.file_seed + 1)
        rnd.shuffle(val_ds.files)
        val_ds.files = val_ds.files[:cfg.val_max_files]
    # Simple logger that prints and appends to a file (rank-0 only)
    log_path = os.path.join(cfg.save_dir, getattr(cfg, "log_file", "train_log.txt"))
    def log(msg: str) -> None:
        if (not is_distributed) or rank == 0:
            print(msg)
            try:
                with open(log_path, "a", encoding="utf-8") as f:
                    f.write(msg + "\n")
            except Exception:
                pass
    # Start-of-run header
    if (not is_distributed) or rank == 0:
        try:
            with open(log_path, "a", encoding="utf-8") as f:
                f.write(f"=== New run: {datetime.now().strftime('%Y-%m-%d %H:%M:%S')} ===\n")
        except Exception:
            pass

    if (not is_distributed) or rank == 0:
        log(f"Found {len(train_ds)} training files | {len(val_ds)} validation files")
        if auto_rs_bits is not None:
            log(f"RS interleave enabled: setting target_bits to coded length {auto_rs_bits}")

    pin = (cfg.device == "cuda")
    # Samplers
    train_sampler = DistributedSampler(train_ds, shuffle=True, drop_last=True) if is_distributed else None
    val_sampler = DistributedSampler(val_ds, shuffle=False, drop_last=False) if is_distributed else None

    train_loader = DataLoader(
        train_ds,
        batch_size=cfg.batch_size,
        shuffle=(train_sampler is None),
        sampler=train_sampler,
        num_workers=cfg.num_workers,
        drop_last=True,
        pin_memory=pin,
        persistent_workers=True if cfg.num_workers > 0 else False,
        prefetch_factor=2 if cfg.num_workers > 0 else None,
    )
    val_loader = DataLoader(
        val_ds,
        batch_size=cfg.batch_size,
        shuffle=False,
        sampler=val_sampler,
        num_workers=cfg.num_workers,
        pin_memory=pin,
        persistent_workers=True if cfg.num_workers > 0 else False,
        prefetch_factor=2 if cfg.num_workers > 0 else None,
    )
    if (not is_distributed) or rank == 0:
        log(f"Device: {cfg.device} | Batch: {cfg.batch_size} | Workers: {cfg.num_workers}")

    stft_cfg = {"n_fft": cfg.n_fft, "hop_length": cfg.hop, "win_length": cfg.n_fft}
    model = INNWatermarker(n_blocks=8, spec_channels=2, stft_cfg=stft_cfg).to(cfg.device)
<<<<<<< HEAD
    # Warm-start from Stage-1 (imperceptibility) checkpoint if provided
=======
    # Track resume state
    start_epoch = 1
    resume_optimizer_state = None
    resume_scaler_state = None
    best_ber = math.inf
    # Warm-start/resume from checkpoint if provided
>>>>>>> adbfa99a
    if cfg.init_from:
        if os.path.isfile(cfg.init_from):
            # Try weights_only=True first (PyTorch 2.6 default). If it fails for this file,
            # fall back to weights_only=False (only if the file is trusted).
            ckpt = None
            try:
                ckpt = torch.load(cfg.init_from, map_location=cfg.device)
            except Exception:
                try:
                    ckpt = torch.load(cfg.init_from, map_location=cfg.device, weights_only=False)
                except Exception as e:
                    print(f"Warning: failed to load init_from '{cfg.init_from}': {e}\nTraining from scratch.")
            if ckpt is not None:
                raw_state = ckpt["model_state"] if isinstance(ckpt, dict) and "model_state" in ckpt else ckpt
                state = OrderedDict(raw_state)
                # Normalize DDP 'module.' prefix if needed
                def _has_module_prefix(keys):
                    try:
                        return all(k.startswith("module.") for k in keys)
                    except Exception:
                        return False
                try:
                    model_keys = model.state_dict().keys()
                    if _has_module_prefix(state.keys()) and not _has_module_prefix(model_keys):
                        state = OrderedDict((k[len("module."):], v) for k, v in state.items())
                    elif (not _has_module_prefix(state.keys())) and _has_module_prefix(model_keys):
                        state = OrderedDict((f"module.{k}", v) for k, v in state.items())
                    model.load_state_dict(state, strict=True)
                    ep = ckpt.get("epoch", "?") if isinstance(ckpt, dict) else "?"
                    log(f"Loaded init weights from '{cfg.init_from}' (epoch={ep})")
                    # Collect optional resume artifacts
                    if isinstance(ckpt, dict):
                        resume_optimizer_state = ckpt.get("optimizer_state")
                        resume_scaler_state = ckpt.get("scaler_state")
                        if isinstance(ckpt.get("epoch"), int):
                            start_epoch = int(ckpt["epoch"]) + 1
                        if "best_ber" in ckpt:
                            try:
                                best_ber = float(ckpt["best_ber"])  # start from saved best
                            except Exception:
                                best_ber = math.inf
                        # Align RS-related cfg with checkpoint if present
                        if "cfg" in ckpt and isinstance(ckpt["cfg"], dict):
                            saved_cfg = ckpt["cfg"]
                            for k in ["rs_payload_bytes", "rs_interleave_depth", "use_rs_interleave"]:
                                if k in saved_cfg:
                                    setattr(cfg, k, saved_cfg[k])
                            # Recompute target_bits from (possibly) restored RS settings
                            if cfg.use_rs_interleave:
                                dummy_payload = bytes([0] * cfg.rs_payload_bytes)
                                rs_bits_tensor = encode_payload_with_rs(dummy_payload, cfg.rs_interleave_depth)
                                cfg.target_bits = int(rs_bits_tensor.numel())
                except Exception as e:
                    log(f"Warning: checkpoint state load failed: {e}\nTraining from scratch.")
        else:
            log(f"Init checkpoint not found: '{cfg.init_from}'. Training from scratch.")

    # Wrap in DDP AFTER loading any checkpoint to avoid key prefix mismatches
    if is_distributed:
        model = DDP(
            model,
            device_ids=[local_rank] if torch.cuda.is_available() else None,
            output_device=local_rank if torch.cuda.is_available() else None,
            broadcast_buffers=False,
            find_unused_parameters=False,
        )
    loss_perc = CombinedPerceptualLoss()
    optimizer = torch.optim.AdamW(model.parameters(), lr=cfg.lr, weight_decay=cfg.weight_decay)
    try:
        GradScaler = torch.amp.GradScaler  # type: ignore[attr-defined]
    except Exception:
        from torch.cuda.amp import GradScaler  # type: ignore
    scaler = GradScaler(enabled=(cfg.mixed_precision and torch.cuda.is_available()))
    # Restore optimizer/scaler if resuming
    if resume_optimizer_state is not None:
        try:
            optimizer.load_state_dict(resume_optimizer_state)  # type: ignore[arg-type]
        except Exception:
            pass
    if resume_scaler_state is not None:
        try:
            scaler.load_state_dict(resume_scaler_state)  # type: ignore[arg-type]
        except Exception:
            pass
    amp_enabled = cfg.mixed_precision and torch.cuda.is_available()

    best_ber = best_ber if isinstance(best_ber, float) else math.inf
    plan_cache: dict = {}
    # Remember default RS setting to restore after warmup/threshold
    default_use_rs = bool(cfg.use_rs_interleave)
    prev_use_rs = cfg.use_rs_interleave
    prev_amp = cfg.base_symbol_amp
<<<<<<< HEAD
    for epoch in range(1, cfg.epochs + 1):

        # Base symbol amplitude schedule
        if epoch <= 5:
            cfg.base_symbol_amp = 0.18
        elif epoch <= 10:
            cfg.base_symbol_amp = 0.13
        else:
            cfg.base_symbol_amp = 0.09
        if cfg.base_symbol_amp != prev_amp:
            log(f"Epoch {epoch}: Symbol amplitude changed to {cfg.base_symbol_amp}")
            prev_amp = cfg.base_symbol_amp
=======
    for epoch in range(start_epoch, cfg.epochs + 1):

        # Base symbol amplitude schedule
        if epoch <= 5:
            cfg.base_symbol_amp = 0.18
        elif epoch <= 10:
            cfg.base_symbol_amp = 0.13
        else:
            cfg.base_symbol_amp = 0.09
        if cfg.base_symbol_amp != prev_amp:
            log(f"Epoch {epoch}: Symbol amplitude changed to {cfg.base_symbol_amp}")
            prev_amp = cfg.base_symbol_amp

        # RS enabled from epoch 1
        cfg.use_rs_interleave = default_use_rs
        if cfg.use_rs_interleave != prev_use_rs:
            log(f"Epoch {epoch}: RS+interleave {'ENABLED' if cfg.use_rs_interleave else 'DISABLED'}")
            prev_use_rs = cfg.use_rs_interleave

        # AMP always enabled
        amp_enabled = cfg.mixed_precision and torch.cuda.is_available()
        scaler = GradScaler(enabled=amp_enabled)

>>>>>>> adbfa99a

        # RS enabled from epoch 1
        cfg.use_rs_interleave = default_use_rs
        if cfg.use_rs_interleave != prev_use_rs:
            log(f"Epoch {epoch}: RS+interleave {'ENABLED' if cfg.use_rs_interleave else 'DISABLED'}")
            prev_use_rs = cfg.use_rs_interleave

        # AMP always enabled
        amp_enabled = cfg.mixed_precision and torch.cuda.is_available()
        scaler = GradScaler(enabled=amp_enabled)


        if is_distributed and train_sampler is not None:
            train_sampler.set_epoch(epoch)

        if (not is_distributed) or rank == 0:
            log(f"\nEpoch {epoch}/{cfg.epochs}")
        tr = train_one_epoch(model, stft_cfg, loss_perc, optimizer, scaler, cfg, train_loader, epoch_idx=epoch, plan_cache=plan_cache)
        if (not is_distributed) or rank == 0:
            log(
                "train: "
                f"obj={tr['obj']:.4f} "
                f"ber_s={tr['ber_sample_mean']:.4f} ce_s={tr['ce_sample_mean']:.4f} mse_s={tr['mse_sample_mean']:.4f} "
                f"perc_s={tr['perc_sample_mean']:.4f} mfcc_s={tr['mfcc_sample_mean']:.4f} "
                f"| ber_g={tr['ber_global']:.4f} ce_g={tr['ce_global']:.4f} mse_g={tr['mse_global']:.4f}"
            )
        va = validate(model, stft_cfg, loss_perc, cfg, val_loader)
        if (not is_distributed) or rank == 0:
            payload_ber_str = f" p_ber={va['payload_ber']:.4f}" if cfg.use_rs_interleave else ""
            log(
                "val  : "
                f"obj={va['obj']:.4f} "
                f"ber_s={va['ber_sample_mean']:.4f} ce_s={va['ce_sample_mean']:.4f} mse_s={va['mse_sample_mean']:.4f} "
                f"perc_s={va['perc_sample_mean']:.4f} mfcc_s={va['mfcc_sample_mean']:.4f}{payload_ber_str} "
                f"| ber_g={va['ber_global']:.4f} ce_g={va['ce_global']:.4f} mse_g={va['mse_global']:.4f}"
            )

        # Save by best BER
        if ((not is_distributed) or rank == 0) and (va["ber_sample_mean"] < best_ber):
            best_ber = va["ber_sample_mean"]
            ckpt_path = os.path.join(cfg.save_dir, "inn_decode_best.pt")
            to_save = model.module if hasattr(model, "module") else model
            torch.save({
                "epoch": epoch,
                "model_state": to_save.state_dict(),
                "optimizer_state": optimizer.state_dict(),
                "scaler_state": scaler.state_dict() if scaler is not None else None,
                "best_ber": best_ber,
                "cfg": cfg.__dict__,
            }, ckpt_path)
            log(f"Saved best-by-BER to {ckpt_path}")

        if ((not is_distributed) or rank == 0) and (epoch % 5 == 0):
            ckpt_path = os.path.join(cfg.save_dir, f"inn_decode_e{epoch}.pt")
            to_save = model.module if hasattr(model, "module") else model
            torch.save({
                "epoch": epoch,
                "model_state": to_save.state_dict(),
                "optimizer_state": optimizer.state_dict(),
                "scaler_state": scaler.state_dict() if scaler is not None else None,
                "val_ber": va["ber"],
                "cfg": cfg.__dict__,
            }, ckpt_path)
            log(f"Saved snapshot to {ckpt_path}")

    if dist.is_available() and dist.is_initialized():
        dist.destroy_process_group()


if __name__ == "__main__":
    cfg = TrainConfig()
    main(cfg)

<|MERGE_RESOLUTION|>--- conflicted
+++ resolved
@@ -159,11 +159,7 @@
     target_bits: int = 1344  # Fixed number of bits; no curriculum
     # RS and interleaving settings
     use_rs_interleave: bool = True
-<<<<<<< HEAD
-    rs_payload_bytes: int = 85  # Raw payload size before RS encoding
-=======
     rs_payload_bytes: int = 64     # Raw payload size before RS encoding
->>>>>>> adbfa99a
     rs_interleave_depth: int = 4  # Interleaving depth
     # RS warmup controls
     rs_warmup_epochs: int = 3
@@ -884,16 +880,12 @@
 
     stft_cfg = {"n_fft": cfg.n_fft, "hop_length": cfg.hop, "win_length": cfg.n_fft}
     model = INNWatermarker(n_blocks=8, spec_channels=2, stft_cfg=stft_cfg).to(cfg.device)
-<<<<<<< HEAD
-    # Warm-start from Stage-1 (imperceptibility) checkpoint if provided
-=======
     # Track resume state
     start_epoch = 1
     resume_optimizer_state = None
     resume_scaler_state = None
     best_ber = math.inf
     # Warm-start/resume from checkpoint if provided
->>>>>>> adbfa99a
     if cfg.init_from:
         if os.path.isfile(cfg.init_from):
             # Try weights_only=True first (PyTorch 2.6 default). If it fails for this file,
@@ -986,8 +978,7 @@
     default_use_rs = bool(cfg.use_rs_interleave)
     prev_use_rs = cfg.use_rs_interleave
     prev_amp = cfg.base_symbol_amp
-<<<<<<< HEAD
-    for epoch in range(1, cfg.epochs + 1):
+    for epoch in range(start_epoch, cfg.epochs + 1):
 
         # Base symbol amplitude schedule
         if epoch <= 5:
@@ -999,31 +990,6 @@
         if cfg.base_symbol_amp != prev_amp:
             log(f"Epoch {epoch}: Symbol amplitude changed to {cfg.base_symbol_amp}")
             prev_amp = cfg.base_symbol_amp
-=======
-    for epoch in range(start_epoch, cfg.epochs + 1):
-
-        # Base symbol amplitude schedule
-        if epoch <= 5:
-            cfg.base_symbol_amp = 0.18
-        elif epoch <= 10:
-            cfg.base_symbol_amp = 0.13
-        else:
-            cfg.base_symbol_amp = 0.09
-        if cfg.base_symbol_amp != prev_amp:
-            log(f"Epoch {epoch}: Symbol amplitude changed to {cfg.base_symbol_amp}")
-            prev_amp = cfg.base_symbol_amp
-
-        # RS enabled from epoch 1
-        cfg.use_rs_interleave = default_use_rs
-        if cfg.use_rs_interleave != prev_use_rs:
-            log(f"Epoch {epoch}: RS+interleave {'ENABLED' if cfg.use_rs_interleave else 'DISABLED'}")
-            prev_use_rs = cfg.use_rs_interleave
-
-        # AMP always enabled
-        amp_enabled = cfg.mixed_precision and torch.cuda.is_available()
-        scaler = GradScaler(enabled=amp_enabled)
-
->>>>>>> adbfa99a
 
         # RS enabled from epoch 1
         cfg.use_rs_interleave = default_use_rs
